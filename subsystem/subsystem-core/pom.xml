--- conflicted
+++ resolved
@@ -45,23 +45,13 @@
         <aries.osgi.activator>
             org.apache.aries.subsystem.core.internal.Activator
         </aries.osgi.activator>
-<<<<<<< HEAD
     	<aries.osgi.import>
-    		org.osgi.service.subsystem;version="[1.1,1.2)",
-    		org.apache.aries.subsystem;version="[1.1,1.2)",
-    		*
-    	</aries.osgi.import>
-        <aries.osgi.export.pkg />
-=======
-        <aries.osgi.import>
-            org.osgi.service.repository;version="[1.0,2)",
-            org.osgi.service.subsystem;version="[1.0,2)",
-            org.apache.aries.subsystem;version="[1.0,2)",
+            org.osgi.service.subsystem;version="[1.1,1.2)",
+            org.apache.aries.subsystem;version="[1.1,1.2)",
             org.apache.aries.application.*;resolution:=optional,
             *
         </aries.osgi.import>
         <aries.osgi.export.pkg/>
->>>>>>> ca841e72
         <aries.osgi.private.pkg>
             org.apache.aries.subsystem.core.*
         </aries.osgi.private.pkg>
@@ -72,17 +62,7 @@
         <dependency>
             <groupId>org.apache.aries.subsystem</groupId>
             <artifactId>org.apache.aries.subsystem.api</artifactId>
-<<<<<<< HEAD
             <version>1.1.0-SNAPSHOT</version>
-            <exclusions>
-            	<exclusion>
-            		<groupId>org.osgi</groupId>
-            		<artifactId>org.osgi.core</artifactId>
-            	</exclusion>
-            </exclusions>
-=======
-            <version>1.0.0</version>
->>>>>>> ca841e72
         </dependency>
         <dependency>
             <groupId>org.apache.aries</groupId>
