--- conflicted
+++ resolved
@@ -232,7 +232,7 @@
 				mavenBundle("org.apache.aries.subsystem",   "org.apache.aries.subsystem.core").versionAsInProject(),
 				mavenBundle("org.apache.aries.subsystem",   "org.apache.aries.subsystem.itest.interfaces").versionAsInProject(),
 				mavenBundle("org.apache.aries.testsupport", "org.apache.aries.testsupport.unit").versionAsInProject(),
-				mavenBundle("org.apache.felix",             "org.apache.felix.resolver").versionAsInProject(),
+				//mavenBundle("org.apache.felix",             "org.apache.felix.resolver").versionAsInProject(),
 				mavenBundle("org.eclipse.equinox",          "org.eclipse.equinox.coordinator").version("1.1.0.v20120522-1841"),
 				mavenBundle("org.eclipse.equinox",          "org.eclipse.equinox.event").versionAsInProject(),
 				mavenBundle("org.eclipse.equinox",          "org.eclipse.equinox.region").version("1.1.0.v20120522-1841"),
@@ -241,11 +241,6 @@
                 mavenBundle("org.ops4j.pax.logging",        "pax-logging-api").versionAsInProject(),
                 mavenBundle("org.ops4j.pax.logging",        "pax-logging-service").versionAsInProject(),
 //				org.ops4j.pax.exam.container.def.PaxRunnerOptions.vmOption("-Xdebug -Xrunjdwp:transport=dt_socket,server=y,suspend=y,address=7777"),
-<<<<<<< HEAD
-				PaxRunnerOptions.rawPaxRunnerOption("config", "classpath:ss-runner.properties"),
-				equinox().version("3.10.0.V20131210-2136")
-=======
->>>>>>> ca841e72
 		};
 	}
 	
@@ -654,13 +649,6 @@
 		write(symbolicName, bundle);
 	}
 	
-<<<<<<< HEAD
-	protected Resource createBundleRepositoryContent(String file) throws Exception {
-		return createBundleRepositoryContent(new File(file));
-	}
-	
-	protected Resource createBundleRepositoryContent(File file) throws Exception {
-=======
 	protected static void createBlueprintBundle(String symbolicName, String blueprintXml)
 			throws IOException {
 		write(symbolicName,
@@ -668,12 +656,11 @@
 						.end().file("OSGI-INF/blueprint/blueprint.xml", blueprintXml));
 	}
 	
-	private RepositoryContent createBundleRepositoryContent(String file) throws Exception {
+	protected Resource createBundleRepositoryContent(String file) throws Exception {
 		return createBundleRepositoryContent(new File(file));
 	}
 	
-	private RepositoryContent createBundleRepositoryContent(File file) throws Exception {
->>>>>>> ca841e72
+	protected Resource createBundleRepositoryContent(File file) throws Exception {
 		return new BundleResource(FileSystem.getFSRoot(file));
 	}
 	
